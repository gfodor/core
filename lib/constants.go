--- conflicted
+++ resolved
@@ -101,11 +101,8 @@
 	// the database, the user would lose the creator coins they purchased.
 	BuyCreatorCoinAfterDeletedBalanceEntryFixBlockHeight = uint32(39713)
 
-<<<<<<< HEAD
-  // ParamUpdaterProfileUpdateFixBlockHeight defines a block height after which the protocol uses the update profile
-=======
+
 	// ParamUpdaterProfileUpdateFixBlockHeight defines a block height after which the protocol uses the update profile
->>>>>>> d0668cb3
 	// txMeta's ProfilePublicKey when the Param Updater is creating a profile for ProfilePublicKey.
 	ParamUpdaterProfileUpdateFixBlockHeight = uint32(39713)
 )
